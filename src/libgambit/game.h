//
// This file is part of Gambit
// Copyright (c) 1994-2010, The Gambit Project (http://www.gambit-project.org)
//
// FILE: src/libgambit/game.h
// Declaration of base class for representing games
//
// This program is free software; you can redistribute it and/or modify
// it under the terms of the GNU General Public License as published by
// the Free Software Foundation; either version 2 of the License, or
// (at your option) any later version.
//
// This program is distributed in the hope that it will be useful,
// but WITHOUT ANY WARRANTY; without even the implied warranty of
// MERCHANTABILITY or FITNESS FOR A PARTICULAR PURPOSE.  See the
// GNU General Public License for more details.
//
// You should have received a copy of the GNU General Public License
// along with this program; if not, write to the Free Software
// Foundation, Inc., 59 Temple Place - Suite 330, Boston, MA 02111-1307, USA.
//


#ifndef LIBGAMBIT_GAME_H
#define LIBGAMBIT_GAME_H

#include <memory>
<<<<<<< HEAD

=======
>>>>>>> c9a2a155
#include "dvector.h"
#include "number.h"

namespace Gambit {

/// This is a base class for all game-related objects.  Primary among
/// its responsibility is maintaining a reference count.  Calling code
/// which maintains pointers to objects representing parts of a game
/// (e.g., nodes) which may be deleted should increment the reference
/// count for that object.  The library guarantees that any object
/// with a positive reference count will not have its memory deleted,
/// but will instead be marked as deleted.  Calling code should always
/// be careful to check the deleted status of the object before any
/// operations on it.
class GameObject {
protected:
  int m_refCount;
  bool m_valid;

public:
  /// @name Lifecycle
  //@{
  /// Constructor; initializes reference count
  GameObject(void) : m_refCount(0), m_valid(true) { }
  //@}

  /// @name Validation
  //@{
  /// Is the object still valid?
  bool IsValid(void) const { return m_valid; }
  /// Invalidate the object; delete if not referenced elsewhere
  void Invalidate(void)
  { if (!m_refCount) delete this; else m_valid = false; }
  //@}

  /// @name Reference counting
  //@{
  /// Increment the reference count
  void IncRef(void) { m_refCount++; }
  /// Decrement the reference count; delete if reference count is zero.
  void DecRef(void) { if (!--m_refCount && !m_valid) delete this; }
  /// Returns the reference count
  int RefCount(void) const { return m_refCount; }
  //@}
};

/// An exception thrown when attempting to dereference a null pointer
class NullException : public Exception {
public:
  virtual ~NullException() throw() { }
  const char *what(void) const throw()  { return "Dereferencing null pointer"; }
};

//
// This is a handle class that is used by all calling code to refer to
// member objects of games.  It takes care of all the reference-counting
// considerations.
//
template <class T> class GameObjectPtr {
private:
  T *rep;

public:
  GameObjectPtr(T *r = 0) : rep(r)
    { if (rep) rep->IncRef(); }
  GameObjectPtr(const GameObjectPtr<T> &r) : rep(r.rep)
    { if (rep) rep->IncRef(); }
  ~GameObjectPtr() { if (rep) rep->DecRef(); }

  GameObjectPtr<T> &operator=(const GameObjectPtr<T> &r)
    { if (&r != this) {
	if (rep) rep->DecRef();
	rep = r.rep;
	if (rep) rep->IncRef();
      }
      return *this;
    }

  T *operator->(void) const 
    { if (!rep || !rep->IsValid()) throw NullException(); return rep; }

  bool operator==(const GameObjectPtr<T> &r) const
  { return (rep == r.rep); }
  bool operator==(T *r) const { return (rep == r); }
  bool operator!=(const GameObjectPtr<T> &r) const 
  { return (rep != r.rep); }
  bool operator!=(T *r) const { return (rep != r); }

  operator T *(void) const { return rep; }

  bool operator!(void) const { return !rep; }
};

/// A constant forward iterator on an array of GameObjects
template <class R, class T> class GameObjectIterator {
private:
  const Array<R *> &m_array;
  int m_index;

public:
  /// @name Lifecycle
  //@{
  /// Constructor
  GameObjectIterator(const Array<R *> &p_array)
    : m_array(p_array), m_index(m_array.First()) { }
  //@}

  /// @name Iteration and data access
  //@{
  /// Advance to the next element (prefix version)
  void operator++(void) { m_index++; }
  /// Advance to the next element (postfix version)
  void operator++(int) { m_index++; }
  /// Has iterator gone past the end?
  bool AtEnd(void) const { return m_index > m_array.Last(); }
  /// Get the current index into the array
  int GetIndex(void) const { return m_index; }

  /// Get the current element
    ///T operator*(void) const { return m_array[m_index]; }
  /// Get the current element
  T operator->(void) const { return m_array[m_index]; }
  /// Get the current element
  operator T(void) const { return m_array[m_index]; }
  //@}
};


//
// Forward declarations of classes defined in this file.
//

class GameActionRep;
typedef GameObjectPtr<GameActionRep> GameAction;
typedef GameObjectIterator<GameActionRep, GameAction> GameActionIterator;

class GameInfosetRep;
typedef GameObjectPtr<GameInfosetRep> GameInfoset;
typedef GameObjectIterator<GameInfosetRep, GameInfoset> GameInfosetIterator;
class GameTreeInfosetRep;

class GameStrategyRep;
typedef GameObjectPtr<GameStrategyRep> GameStrategy;
typedef GameObjectIterator<GameStrategyRep, GameStrategy> GameStrategyIterator;

class GamePlayerRep;
typedef GameObjectPtr<GamePlayerRep> GamePlayer;
typedef GameObjectIterator<GamePlayerRep, GamePlayer> GamePlayerIterator;

class GameNodeRep;
typedef GameObjectPtr<GameNodeRep> GameNode;
class GameTreeNodeRep;

class GameRep;
typedef GameObjectPtr<GameRep> Game;

class PureStrategyProfileRep;
typedef std::auto_ptr<PureStrategyProfileRep> PureStrategyProfile;

// 
// Forward declarations of classes defined elsewhere.
//
template <class T> class MixedStrategyProfile;
template <class T> class MixedBehavProfile;


//=======================================================================
//         Exceptions thrown from game representation classes
//=======================================================================

/// Exception thrown when an operation that is undefined is attempted
class UndefinedException : public Exception {
public:
  virtual ~UndefinedException() throw() { }
  const char *what(void) const throw()   { return "Undefined operation on game"; }
};

/// Exception thrown on an operation between incompatible objects
class MismatchException : public Exception {
public:
  virtual ~MismatchException() throw() { }
  const char *what(void) const throw()  
  { return "Operation between objects in different games"; }
};

/// Exception thrown on a parse error when reading a game savefile
class InvalidFileException : public Exception {
public:
  virtual ~InvalidFileException() throw() { }
  const char *what(void) const throw()  { return "File not in a recognized format"; }
};

//=======================================================================
//             Classes representing objects in a game
//=======================================================================

/// This class represents an outcome in a game.  An outcome
/// specifies a vector of payoffs to players.  Payoffs are specified
/// using text strings, in either decimal or rational format.  All
/// payoffs are treated as exact (that is, no conversion to floating
/// point is done).
class GameOutcomeRep : public GameObject  {
  friend class GameExplicitRep;
  friend class GameTreeRep;
  friend class GameTableRep;
  friend class TableFileGameRep;

private:
  GameRep *m_game;
  int m_number;
  std::string m_label;
  Array<Number> m_payoffs;

  /// @name Lifecycle
  //@{
  /// Creates a new outcome object, with payoffs set to zero
  GameOutcomeRep(GameRep *p_game, int p_number);
  virtual ~GameOutcomeRep() { }
  //@}

public:
  /// @name Data access
  //@{
  /// Returns the strategic game on which the outcome is defined.
  Game GetGame(void) const;
  /// Returns the index number of the outcome
  int GetNumber(void) const { return m_number; }

  /// Returns the text label associated with the outcome
  const std::string &GetLabel(void) const { return m_label; }
  /// Sets the text label associated with the outcome 
  void SetLabel(const std::string &p_label) { m_label = p_label; }

  /// Gets the payoff associated with the outcome to player 'pl'
  template <class T> const T &GetPayoff(int pl) const 
    { return (const T &) m_payoffs[pl]; }
  /// Sets the payoff to player 'pl'
  void SetPayoff(int pl, const std::string &p_value)
  {
    m_payoffs[pl] = p_value;
    //m_game->ClearComputedValues();
  }
  //@}
};

typedef GameObjectPtr<GameOutcomeRep> GameOutcome;

/// An action at an information set in an extensive game
class GameActionRep : public GameObject {
  friend class GameTreeInfosetRep;
  template <class T> friend class MixedBehavProfile;

private:
  int m_number;
  std::string m_label;
  GameTreeInfosetRep *m_infoset;

  GameActionRep(int p_number, const std::string &p_label, 
		  GameTreeInfosetRep *p_infoset)
    : m_number(p_number), m_label(p_label), m_infoset(p_infoset) { }
  ~GameActionRep()   { }

public:
  int GetNumber(void) const { return m_number; }
  GameInfoset GetInfoset(void) const;

  const std::string &GetLabel(void) const { return m_label; }
  void SetLabel(const std::string &p_label) { m_label = p_label; }

  bool Precedes(const GameNode &) const;

  void DeleteAction(void);
};

/// An information set in an extensive game
class GameInfosetRep : public GameObject {
protected:
  virtual ~GameInfosetRep() { }

public:
  virtual Game GetGame(void) const = 0;
  virtual int GetNumber(void) const = 0;
  
  virtual GamePlayer GetPlayer(void) const = 0;
  virtual void SetPlayer(GamePlayer p) = 0;

  virtual bool IsChanceInfoset(void) const = 0;

  virtual void SetLabel(const std::string &p_label) = 0;
  virtual const std::string &GetLabel(void) const = 0;
  
  virtual GameAction InsertAction(GameAction p_where = 0) = 0;

  /// @name Actions
  //@{
  /// Returns the number of actions available at the information set
  virtual int NumActions(void) const = 0;
  /// Returns the p_index'th action at the information set
  virtual GameAction GetAction(int p_index) const = 0;
  /// Returns a forward iterator over the available actions
  virtual GameActionIterator Actions(void) const = 0; 
  //@}

  virtual int NumMembers(void) const = 0;
  virtual GameNode GetMember(int p_index) const = 0;

  virtual bool Precedes(GameNode) const = 0;

  virtual void SetActionProb(int i, const std::string &p_value) = 0;
  virtual double GetActionProb(int pl, double) const = 0;
  virtual Rational GetActionProb(int pl, const Rational &) const = 0;
  virtual std::string GetActionProb(int pl, const std::string &) const = 0;
  virtual void Reveal(GamePlayer) = 0;
};

/// \brief A strategy in a game.
///
/// This class represents a strategy in a game.
/// For strategic games, this object internally stores an offset.  
/// This offset has the
/// property that, for a strategy profile, adding the offsets of the
/// strategies gives the index into the strategic game's table to
/// find the outcome for that strategy profile, making payoff computation
/// relatively efficient.
class GameStrategyRep : public GameObject  {
  friend class GameExplicitRep;
  friend class GameTreeRep;
  friend class GameTableRep;
  friend class GameAggRep;
  friend class GamePlayerRep;
  friend class PureStrategyProfileRep;
  friend class TreePureStrategyProfileRep;
  friend class TablePureStrategyProfileRep;
  template <class T> friend class MixedStrategyProfile;
  template <class T> friend class TableMixedStrategyProfileRep;
  template <class T> friend class MixedBehavProfile;

private:
  int m_number, m_id;
  GamePlayerRep *m_player;
  long m_offset;
  std::string m_label;
  Array<int> m_behav;

  /// @name Lifecycle
  //@{
  /// Creates a new strategy for the given player.
  GameStrategyRep(GamePlayerRep *p_player)
    : m_number(0), m_id(0), m_player(p_player), m_offset(0L) { }
  //@}

public:
  /// @name Data access
  //@{
  /// Returns the text label associated with the strategy
  const std::string &GetLabel(void) const { return m_label; }
  /// Sets the text label associated with the strategy
  void SetLabel(const std::string &p_label) { m_label = p_label; }
  
  /// Returns the player for whom this is a strategy
  GamePlayer GetPlayer(void) const;
  /// Returns the index of the strategy for its player
  int GetNumber(void) const { return m_number; }
  /// Returns the global number of the strategy in the game
  int GetId(void) const { return m_id; }

  /// Remove this strategy from the game
  void DeleteStrategy(void);
  //@}
};

/// A player in a game
class GamePlayerRep : public GameObject {
  friend class GameExplicitRep;
  friend class GameTreeRep;
  friend class GameTableRep;
  friend class GameAggRep;
  friend class GameTreeInfosetRep;
  friend class GameStrategyRep;
  friend class GameTreeNodeRep;
  template <class T> friend class MixedBehavProfile;
  template <class T> friend class MixedStrategyProfile;

  /// @name Building reduced form strategies
  //@{
  void MakeStrategy(void);
  void MakeReducedStrats(GameTreeNodeRep *, GameTreeNodeRep *);
  //@}
  
private:
  GameRep *m_game;
  int m_number;
  std::string m_label;
  Array<GameTreeInfosetRep *> m_infosets;
  Array<GameStrategyRep *> m_strategies;

  GamePlayerRep(GameRep *p_game, int p_id) : m_game(p_game), m_number(p_id)
    { }
  GamePlayerRep(GameRep *p_game, int p_id, int m_strats);
  ~GamePlayerRep();

public:
  int GetNumber(void) const { return m_number; }
  Game GetGame(void) const;
  
  const std::string &GetLabel(void) const { return m_label; }
  void SetLabel(const std::string &p_label) { m_label = p_label; }
  
  bool IsChance(void) const { return (m_number == 0); }

  /// @name Information sets
  //@{
  /// Returns the number of information sets at which the player makes a choice
  int NumInfosets(void) const { return m_infosets.Length(); }
  /// Returns the p_index'th information set
  GameInfoset GetInfoset(int p_index) const;

  /// @name Strategies
  //@{
  /// Returns the number of strategies available to the player
  int NumStrategies(void) const { return m_strategies.Length(); }
  /// Returns the st'th strategy for the player
  GameStrategy GetStrategy(int st) const { return m_strategies[st]; }
  /// Returns a forward iterator over the strategies
  GameStrategyIterator Strategies(void) const 
    { return GameStrategyIterator(m_strategies); }
  /// Creates a new strategy for the player
  GameStrategy NewStrategy(void);
  //@}
};

/// A node in an extensive game
class GameNodeRep : public GameObject {
protected:
  virtual ~GameNodeRep() { }

public:
  virtual Game GetGame(void) const = 0; 

  virtual const std::string &GetLabel(void) const = 0;
  virtual void SetLabel(const std::string &p_label) = 0;

  virtual int GetNumber(void) const = 0;
  virtual int NumberInInfoset(void) const = 0;

  virtual int NumChildren(void) const = 0;

  virtual GameInfoset GetInfoset(void) const = 0;
  virtual void SetInfoset(GameInfoset) = 0;
  virtual GameInfoset LeaveInfoset(void) = 0;

  virtual bool IsTerminal(void) const = 0;
  virtual GamePlayer GetPlayer(void) const = 0;
  virtual GameAction GetPriorAction(void) const = 0;
  virtual GameNode GetChild(int i) const = 0;
  virtual GameNode GetParent(void) const = 0;
  virtual GameNode GetNextSibling(void) const = 0;
  virtual GameNode GetPriorSibling(void) const = 0;

  virtual GameOutcome GetOutcome(void) const = 0;
  virtual void SetOutcome(const GameOutcome &p_outcome) = 0;

  virtual bool IsSuccessorOf(GameNode from) const = 0;
  virtual bool IsSubgameRoot(void) const = 0;

  virtual void DeleteParent(void) = 0;
  virtual void DeleteTree(void) = 0;

  virtual void CopyTree(GameNode src) = 0;
  virtual void MoveTree(GameNode src) = 0;

  virtual GameInfoset AppendMove(GamePlayer p_player, int p_actions) = 0;
  virtual GameInfoset AppendMove(GameInfoset p_infoset) = 0;
  virtual GameInfoset InsertMove(GamePlayer p_player, int p_actions) = 0;
  virtual GameInfoset InsertMove(GameInfoset p_infoset) = 0;
};


/// This class represents a strategy profile on a strategic game.
/// It specifies exactly one strategy for each player defined on the
/// game.
class PureStrategyProfileRep : public GameObject {
  friend class GameTableRep;
  friend class GameTreeRep;
  friend class GameAggRep;

protected:
  Game m_nfg;
  Array<GameStrategy> m_profile;

  /// Construct a new strategy profile
  PureStrategyProfileRep(void) { }

public:
  virtual ~PureStrategyProfileRep() { }
  virtual PureStrategyProfile Copy(void) const = 0;
  
  /// @name Data access and manipulation
  //@{
  /// Get the index uniquely identifying the strategy profile
  virtual long GetIndex(void) const { throw UndefinedException(); }
  /// Get the strategy played by player pl  
  const GameStrategy &GetStrategy(int pl) const { return m_profile[pl]; }
  /// Get the strategy played by the player
  const GameStrategy &GetStrategy(const GamePlayer &p_player) const
    { return m_profile[p_player->GetNumber()]; }
  /// Set the strategy for a player
  virtual void SetStrategy(const GameStrategy &) = 0;

  /// Get the outcome that results from the profile
  virtual GameOutcome GetOutcome(void) const = 0;
  /// Set the outcome that results from the profile
  virtual void SetOutcome(GameOutcome p_outcome) = 0; 

  /// Get the payoff to player pl that results from the profile
  virtual Rational GetPayoff(int pl) const = 0;
  /// Get the payoff to the player resulting from the profile
  Rational GetPayoff(const GamePlayer &p_player) const
  { return GetPayoff(p_player->GetNumber()); }
  /// Get the value of playing strategy against the profile
  virtual Rational GetStrategyValue(const GameStrategy &) const = 0;
  //@}
};

/// This class represents a behavior profile on an extensive game.
/// It specifies exactly one strategy for each information set in the
/// game.
class PureBehavProfile {
private:
  Game m_efg;
  Array<Array<GameAction> > m_profile;

public:
  /// @name Lifecycle
  //@{
  /// Construct a new behavior profile on the specified game
  PureBehavProfile(Game);

  /// @name Data access and manipulation
  //@{
  /// Get the action played at an information set
  GameAction GetAction(const GameInfoset &) const;

  /// Set the action played at an information set
  void SetAction(const GameAction &);
   
  /// Get the payoff to player pl that results from the profile
  template <class T> T GetPayoff(int pl) const;
  /// Get the payoff to the player that results from the profile
  template <class T> T GetPayoff(const GamePlayer &p_player) const
    { return GetPayoff<T>(p_player->GetNumber()); }
  /// Get the payoff to player pl conditional on reaching a node
  template <class T> T GetNodeValue(const GameNode &, int pl) const;
  /// Get the payoff to playing the action, conditional on the profile
  template <class T> T GetActionValue(const GameAction &) const;
  //@}
};


/// This is the class for representing an arbitrary finite game.
class GameRep : public GameObject {
  friend class GameTreeInfosetRep;
  friend class GamePlayerRep;
  friend class GameTreeNodeRep;
  friend class PureStrategyProfileRep;
  friend class TablePureStrategyProfileRep;
  template <class T> friend class MixedBehavProfile;
  template <class T> friend class MixedStrategyProfile;
  template <class T> friend class TableMixedStrategyProfileRep;

protected:
  std::string m_title, m_comment;

  GameRep(void) { }

public:
  /// @name Lifecycle
  //@{
  /// Clean up the game
  virtual ~GameRep() { }
  /// Create a copy of the game, as a new game
  virtual Game Copy(void) const = 0;
  //@}

  /// @name General data access
  //@{
  /// Returns true if the game has a game tree representation
  virtual bool IsTree(void) const = 0;

  /// Get the text label associated with the game
  virtual const std::string &GetTitle(void) const { return m_title; }
  /// Set the text label associated with the game
  virtual void SetTitle(const std::string &p_title) { m_title = p_title; }

  /// Get the text comment associated with the game
  virtual const std::string &GetComment(void) const { return m_comment; }
  /// Set the text comment associated with the game
  virtual void SetComment(const std::string &p_comment) { m_comment = p_comment; }

  /// Returns true if the game is constant-sum
  virtual bool IsConstSum(void) const = 0; 
  /// Returns the smallest payoff in any outcome of the game
  virtual Rational GetMinPayoff(int pl = 0) const = 0;
  /// Returns the largest payoff in any outcome of the game
  virtual Rational GetMaxPayoff(int pl = 0) const = 0;

  /// Returns true if the game is perfect recall.  If not, the specified
  /// a pair of violating information sets is returned in the parameters.  
  virtual bool IsPerfectRecall(GameInfoset &, GameInfoset &) const = 0;
  /// Returns true if the game is perfect recall
  virtual bool IsPerfectRecall(void) const
  { GameInfoset s, t; return IsPerfectRecall(s, t); }
  //@}

  /// @name Managing the representation
  //@{
  /// Renumber all game objects in a canonical way
  virtual void Canonicalize(void) { }  
  /// Clear out any computed values
  virtual void ClearComputedValues(void) const { }
  /// Build any computed values anew
  virtual void BuildComputedValues(void) { }
  /// Have computed values been built?
  virtual bool HasComputedValues(void) const { return false; }
  //@}

  /// @name Writing data files
  //@{
  /// Write the game in .efg format to the specified stream
  virtual void WriteEfgFile(std::ostream &) const
  { throw UndefinedException(); }
  /// Write the subtree starting at node in .efg format to the specified stream
  virtual void WriteEfgFile(std::ostream &, const GameNode &p_node) const
  { throw UndefinedException(); }
  /// Write the game in .nfg format to the specified stream
  virtual void WriteNfgFile(std::ostream &) const
  { throw UndefinedException(); }
  //@}

  /// @name Dimensions of the game
  //@{
  /// The number of actions in each information set
  virtual PVector<int> NumActions(void) const = 0;
  /// The number of members in each information set
  virtual PVector<int> NumMembers(void) const = 0;
  /// The number of strategies for each player
  virtual Array<int> NumStrategies(void) const = 0;
  /// Gets the i'th strategy in the game, numbered globally
  virtual GameStrategy GetStrategy(int p_index) const = 0;
  /// Returns the total number of actions in the game
  virtual int BehavProfileLength(void) const = 0;
  /// Returns the total number of strategies in the game
  virtual int MixedProfileLength(void) const = 0;
  //@}

  virtual PureStrategyProfile NewPureStrategyProfile(void) const = 0;
  virtual MixedStrategyProfile<double> NewMixedStrategyProfile(double) const = 0;
  virtual MixedStrategyProfile<Rational> NewMixedStrategyProfile(const Rational &) const = 0; 

  /// @name Players
  //@{
  /// Returns the number of players in the game
  virtual int NumPlayers(void) const = 0;
  /// Returns the pl'th player in the game
  virtual GamePlayer GetPlayer(int pl) const = 0;
  /// Returns an iterator over the players
  virtual GamePlayerIterator Players(void) const = 0;
  /// Returns the chance (nature) player
  virtual GamePlayer GetChance(void) const = 0;
  /// Creates a new player in the game, with no moves
  virtual GamePlayer NewPlayer(void) = 0;
  //@}

  /// @name Information sets
  //@{
  /// Returns the iset'th information set in the game (numbered globally)
  virtual GameInfoset GetInfoset(int iset) const = 0;
  /// Returns an array with the number of information sets per personal player
  virtual Array<int> NumInfosets(void) const = 0;
  /// Returns the act'th action in the game (numbered globally)
  virtual GameAction GetAction(int act) const = 0;
  //@}

  /// @name Outcomes
  //@{
  /// Returns the number of outcomes defined in the game
  virtual int NumOutcomes(void) const = 0;
  /// Returns the index'th outcome defined in the game
  virtual GameOutcome GetOutcome(int index) const = 0;
  /// Creates a new outcome in the game
  virtual GameOutcome NewOutcome(void) = 0;
  /// Deletes the specified outcome from the game
  virtual void DeleteOutcome(const GameOutcome &) = 0;
  //@}

  /// @name Nodes
  //@{
  /// Returns the root node of the game
  virtual GameNode GetRoot(void) const = 0;
  /// Returns the number of nodes in the game
  virtual int NumNodes(void) const = 0;
  //@}
};

typedef GameObjectPtr<GameRep> Game;

/// Factory function to create new game tree
Game NewTree(void);
/// Factory function to create new game table
Game NewTable(const Array<int> &p_dim, bool p_sparseOutcomes = false);

//=======================================================================
//          Inline members of game representation classes
//=======================================================================

// These must be postponed to here in the file because they require
// all classes to be defined.

inline Game GameOutcomeRep::GetGame(void) const { return m_game; }

inline GamePlayer GameStrategyRep::GetPlayer(void) const { return m_player; }

inline Game GamePlayerRep::GetGame(void) const { return m_game; }

template<> inline double PureBehavProfile::GetPayoff(int pl) const
{ return GetNodeValue<double>(m_efg->GetRoot(), pl); }

template<> inline Rational PureBehavProfile::GetPayoff(int pl) const
{ return GetNodeValue<Rational>(m_efg->GetRoot(), pl); }

template<> inline std::string PureBehavProfile::GetPayoff(int pl) const
{ return lexical_cast<std::string>(GetNodeValue<Rational>(m_efg->GetRoot(), pl)); }

//=======================================================================


/// Reads a game in .efg or .nfg format from the input stream
Game ReadGame(std::istream &) throw (InvalidFileException);

} // end namespace gambit

#endif   // LIBGAMBIT_GAME_H<|MERGE_RESOLUTION|>--- conflicted
+++ resolved
@@ -25,10 +25,6 @@
 #define LIBGAMBIT_GAME_H
 
 #include <memory>
-<<<<<<< HEAD
-
-=======
->>>>>>> c9a2a155
 #include "dvector.h"
 #include "number.h"
 
